use crate::execution_engine::{
    ExecutionEngine, GenericExecutionEngine, ACCOUNT1, ACCOUNT2, KEYSTORE_PASSWORD, PRIVATE_KEYS,
};
use crate::transactions::transactions;
use ethers_providers::Middleware;
use execution_layer::{
    BuilderParams, ChainHealth, ExecutionLayer, PayloadAttributes, PayloadStatus,
};
use fork_choice::ForkchoiceUpdateParameters;
use reqwest::{header::CONTENT_TYPE, Client};
use sensitive_url::SensitiveUrl;
use serde_json::{json, Value};
use std::sync::Arc;
use std::time::{Duration, Instant, SystemTime, UNIX_EPOCH};
use task_executor::TaskExecutor;
use tokio::time::sleep;
use types::{
    Address, ChainSpec, EthSpec, ExecutionBlockHash, ExecutionPayload, ForkName, FullPayload,
    Hash256, MainnetEthSpec, PublicKeyBytes, Slot, Uint256,
};
const EXECUTION_ENGINE_START_TIMEOUT: Duration = Duration::from_secs(30);

struct ExecutionPair<E, T: EthSpec> {
    /// The Lighthouse `ExecutionLayer` struct, connected to the `execution_engine` via HTTP.
    execution_layer: ExecutionLayer<T>,
    /// A handle to external EE process, once this is dropped the process will be killed.
    #[allow(dead_code)]
    execution_engine: ExecutionEngine<E>,
}

/// A rig that holds two EE processes for testing.
///
/// There are two EEs held here so that we can test out-of-order application of payloads, and other
/// edge-cases.
pub struct TestRig<E, T: EthSpec = MainnetEthSpec> {
    #[allow(dead_code)]
    runtime: Arc<tokio::runtime::Runtime>,
    ee_a: ExecutionPair<E, T>,
    ee_b: ExecutionPair<E, T>,
    spec: ChainSpec,
    _runtime_shutdown: exit_future::Signal,
}

/// Import a private key into the execution engine and unlock it so that we can
/// make transactions with the corresponding account.
async fn import_and_unlock(http_url: SensitiveUrl, priv_keys: &[&str], password: &str) {
    for priv_key in priv_keys {
        let body = json!(
            {
                "jsonrpc":"2.0",
                "method":"personal_importRawKey",
                "params":[priv_key, password],
                "id":1
            }
        );

        let client = Client::builder().build().unwrap();
        let request = client
            .post(http_url.full.clone())
            .header(CONTENT_TYPE, "application/json")
            .json(&body);

        let response: Value = request
            .send()
            .await
            .unwrap()
            .error_for_status()
            .unwrap()
            .json()
            .await
            .unwrap();

        let account = response.get("result").unwrap().as_str().unwrap();

        let body = json!(
            {
                "jsonrpc":"2.0",
                "method":"personal_unlockAccount",
                "params":[account, password],
                "id":1
            }
        );

        let request = client
            .post(http_url.full.clone())
            .header(CONTENT_TYPE, "application/json")
            .json(&body);

        let _response: Value = request
            .send()
            .await
            .unwrap()
            .error_for_status()
            .unwrap()
            .json()
            .await
            .unwrap();
    }
}

impl<E: GenericExecutionEngine> TestRig<E> {
    pub fn new(generic_engine: E) -> Self {
        let log = logging::test_logger();
        let runtime = Arc::new(
            tokio::runtime::Builder::new_multi_thread()
                .enable_all()
                .build()
                .unwrap(),
        );
        let (runtime_shutdown, exit) = exit_future::signal();
        let (shutdown_tx, _) = futures::channel::mpsc::channel(1);
        let executor = TaskExecutor::new(Arc::downgrade(&runtime), exit, log.clone(), shutdown_tx);
        let mut spec = MainnetEthSpec::default_spec();
        spec.terminal_total_difficulty = Uint256::zero();

        let fee_recipient = None;

        let ee_a = {
            let execution_engine = ExecutionEngine::new(generic_engine.clone());
            let urls = vec![execution_engine.http_auth_url()];

            let config = execution_layer::Config {
                execution_endpoints: urls,
                secret_files: vec![],
                suggested_fee_recipient: Some(Address::repeat_byte(42)),
                default_datadir: execution_engine.datadir(),
                ..Default::default()
            };
            let execution_layer =
                ExecutionLayer::from_config(config, executor.clone(), log.clone()).unwrap();
            ExecutionPair {
                execution_engine,
                execution_layer,
            }
        };

        let ee_b = {
            let execution_engine = ExecutionEngine::new(generic_engine);
            let urls = vec![execution_engine.http_auth_url()];

            let config = execution_layer::Config {
                execution_endpoints: urls,
                secret_files: vec![],
                suggested_fee_recipient: fee_recipient,
                default_datadir: execution_engine.datadir(),
                ..Default::default()
            };
            let execution_layer =
                ExecutionLayer::from_config(config, executor, log.clone()).unwrap();
            ExecutionPair {
                execution_engine,
                execution_layer,
            }
        };

        Self {
            runtime,
            ee_a,
            ee_b,
            spec,
            _runtime_shutdown: runtime_shutdown,
        }
    }

    pub fn perform_tests_blocking(&self) {
        self.runtime
            .handle()
            .block_on(async { self.perform_tests().await });
    }

    pub async fn wait_until_synced(&self) {
        let start_instant = Instant::now();

        for pair in [&self.ee_a, &self.ee_b] {
            loop {
                // Run the routine to check for online nodes.
                pair.execution_layer.watchdog_task().await;

                if pair.execution_layer.is_synced().await {
                    break;
                } else if start_instant + EXECUTION_ENGINE_START_TIMEOUT > Instant::now() {
                    sleep(Duration::from_millis(500)).await;
                } else {
                    panic!("timeout waiting for execution engines to come online")
                }
            }
        }
    }

    pub async fn perform_tests(&self) {
        self.wait_until_synced().await;

        // Import and unlock all private keys to sign transactions
        let _ = futures::future::join_all([&self.ee_a, &self.ee_b].iter().map(|ee| {
            import_and_unlock(
                ee.execution_engine.http_url(),
                &PRIVATE_KEYS,
                KEYSTORE_PASSWORD,
            )
        }))
        .await;

        // We hardcode the accounts here since some EEs start with a default unlocked account
        let account1 = ethers_core::types::Address::from_slice(&hex::decode(ACCOUNT1).unwrap());
        let account2 = ethers_core::types::Address::from_slice(&hex::decode(ACCOUNT2).unwrap());

        /*
         * Check the transition config endpoint.
         */
        for ee in [&self.ee_a, &self.ee_b] {
            ee.execution_layer
                .exchange_transition_configuration(&self.spec)
                .await
                .unwrap();
        }

        /*
         * Read the terminal block hash from both pairs, check it's equal.
         */

        let terminal_pow_block_hash = self
            .ee_a
            .execution_layer
            .get_terminal_pow_block_hash(&self.spec, timestamp_now())
            .await
            .unwrap()
            .unwrap();

        assert_eq!(
            terminal_pow_block_hash,
            self.ee_b
                .execution_layer
                .get_terminal_pow_block_hash(&self.spec, timestamp_now())
                .await
                .unwrap()
                .unwrap()
        );

        // Submit transactions before getting payload
        let txs = transactions::<MainnetEthSpec>(account1, account2);
        let mut pending_txs = Vec::new();
        for tx in txs.clone().into_iter() {
            let pending_tx = self
                .ee_a
                .execution_engine
                .provider
                .send_transaction(tx, None)
                .await
                .unwrap();
            pending_txs.push(pending_tx);
        }

        /*
         * Execution Engine A:
         *
         * Produce a valid payload atop the terminal block.
         */

        let parent_hash = terminal_pow_block_hash;
        let timestamp = timestamp_now();
        let prev_randao = Hash256::zero();
        let head_root = Hash256::zero();
        let justified_block_hash = ExecutionBlockHash::zero();
        let finalized_block_hash = ExecutionBlockHash::zero();
        let forkchoice_update_params = ForkchoiceUpdateParameters {
            head_root,
            head_hash: Some(parent_hash),
            justified_hash: Some(justified_block_hash),
            finalized_hash: Some(finalized_block_hash),
        };
        let proposer_index = 0;

        let prepared = self
            .ee_a
            .execution_layer
            .insert_proposer(
                Slot::new(1), // Insert proposer for the next slot
                head_root,
                proposer_index,
<<<<<<< HEAD
                // TODO: think about how to test different forks
                PayloadAttributes::new(timestamp, prev_randao, Address::zero(), None),
=======
                PayloadAttributes {
                    timestamp,
                    prev_randao,
                    // To save sending proposer preparation data, just set the fee recipient
                    // to the fee recipient configured for EE A.
                    suggested_fee_recipient: Address::repeat_byte(42),
                },
>>>>>>> ebf2fec5
            )
            .await;

        assert!(!prepared, "Inserting proposer for the first time");

        // Make a fcu call with the PayloadAttributes that we inserted previously
        let prepare = self
            .ee_a
            .execution_layer
            .notify_forkchoice_updated(
                parent_hash,
                justified_block_hash,
                finalized_block_hash,
                Slot::new(0),
                Hash256::zero(),
            )
            .await
            .unwrap();

        assert_eq!(prepare, PayloadStatus::Valid);

        // Add a delay to give the EE sufficient time to pack the
        // submitted transactions into a payload.
        // This is required when running on under resourced nodes and
        // in CI.
        sleep(Duration::from_secs(3)).await;

        let builder_params = BuilderParams {
            pubkey: PublicKeyBytes::empty(),
            slot: Slot::new(0),
            chain_health: ChainHealth::Healthy,
        };
        let suggested_fee_recipient = self
            .ee_a
            .execution_layer
            .get_suggested_fee_recipient(proposer_index)
            .await;
        let payload_attributes =
            PayloadAttributes::new(timestamp, prev_randao, suggested_fee_recipient, None);
        let valid_payload = self
            .ee_a
            .execution_layer
            .get_payload::<FullPayload<MainnetEthSpec>>(
                parent_hash,
                &payload_attributes,
                forkchoice_update_params,
                builder_params,
                // FIXME: think about how to test other forks
                ForkName::Merge,
                &self.spec,
            )
            .await
            .unwrap()
<<<<<<< HEAD
            .to_payload()
            .execution_payload();
=======
            .execution_payload;
        assert_eq!(valid_payload.transactions.len(), pending_txs.len());
>>>>>>> ebf2fec5

        /*
         * Execution Engine A:
         *
         * Indicate that the payload is the head of the chain, before submitting a
         * `notify_new_payload`.
         */
        let head_block_hash = valid_payload.block_hash();
        let finalized_block_hash = ExecutionBlockHash::zero();
        let slot = Slot::new(42);
        let head_block_root = Hash256::repeat_byte(42);
        let status = self
            .ee_a
            .execution_layer
            .notify_forkchoice_updated(
                head_block_hash,
                justified_block_hash,
                finalized_block_hash,
                slot,
                head_block_root,
            )
            .await
            .unwrap();
        assert_eq!(status, PayloadStatus::Syncing);

        /*
         * Execution Engine A:
         *
         * Provide the valid payload back to the EE again.
         */

        let status = self
            .ee_a
            .execution_layer
            .notify_new_payload(&valid_payload)
            .await
            .unwrap();
        assert_eq!(status, PayloadStatus::Valid);
        check_payload_reconstruction(&self.ee_a, &valid_payload).await;

        /*
         * Execution Engine A:
         *
         * Indicate that the payload is the head of the chain.
         *
         * Do not provide payload attributes (we'll test that later).
         */
        let head_block_hash = valid_payload.block_hash();
        let finalized_block_hash = ExecutionBlockHash::zero();
        let slot = Slot::new(42);
        let head_block_root = Hash256::repeat_byte(42);
        let status = self
            .ee_a
            .execution_layer
            .notify_forkchoice_updated(
                head_block_hash,
                justified_block_hash,
                finalized_block_hash,
                slot,
                head_block_root,
            )
            .await
            .unwrap();
        assert_eq!(status, PayloadStatus::Valid);
<<<<<<< HEAD
        assert_eq!(valid_payload.transactions().len(), pending_txs.len());
=======
>>>>>>> ebf2fec5

        // Verify that all submitted txs were successful
        for pending_tx in pending_txs {
            let tx_receipt = pending_tx.await.unwrap().unwrap();
            assert_eq!(
                tx_receipt.status,
                Some(1.into()),
                "Tx index {} has invalid status ",
                tx_receipt.transaction_index
            );
        }

        /*
         * Execution Engine A:
         *
         * Provide an invalidated payload to the EE.
         */

        let mut invalid_payload = valid_payload.clone();
        *invalid_payload.prev_randao_mut() = Hash256::from_low_u64_be(42);
        let status = self
            .ee_a
            .execution_layer
            .notify_new_payload(&invalid_payload)
            .await
            .unwrap();
        assert!(matches!(status, PayloadStatus::InvalidBlockHash { .. }));

        /*
         * Execution Engine A:
         *
         * Produce another payload atop the previous one.
         */

        let parent_hash = valid_payload.block_hash();
        let timestamp = valid_payload.timestamp() + 1;
        let prev_randao = Hash256::zero();
        let proposer_index = 0;
        let builder_params = BuilderParams {
            pubkey: PublicKeyBytes::empty(),
            slot: Slot::new(0),
            chain_health: ChainHealth::Healthy,
        };
        let suggested_fee_recipient = self
            .ee_a
            .execution_layer
            .get_suggested_fee_recipient(proposer_index)
            .await;
        let payload_attributes =
            PayloadAttributes::new(timestamp, prev_randao, suggested_fee_recipient, None);
        let second_payload = self
            .ee_a
            .execution_layer
            .get_payload::<FullPayload<MainnetEthSpec>>(
                parent_hash,
                &payload_attributes,
                forkchoice_update_params,
                builder_params,
                // FIXME: think about how to test other forks
                ForkName::Merge,
                &self.spec,
            )
            .await
            .unwrap()
            .to_payload()
            .execution_payload();

        /*
         * Execution Engine A:
         *
         * Provide the second payload back to the EE again.
         */

        let status = self
            .ee_a
            .execution_layer
            .notify_new_payload(&second_payload)
            .await
            .unwrap();
        assert_eq!(status, PayloadStatus::Valid);
        check_payload_reconstruction(&self.ee_a, &second_payload).await;

        /*
         * Execution Engine A:
         *
         * Indicate that the payload is the head of the chain, providing payload attributes.
         */
        let head_block_hash = valid_payload.block_hash();
        let finalized_block_hash = ExecutionBlockHash::zero();
<<<<<<< HEAD
        // TODO: think about how to handle different forks
        let payload_attributes =
            PayloadAttributes::new(timestamp, prev_randao, Address::zero(), None);
=======
        let payload_attributes = PayloadAttributes {
            timestamp: second_payload.timestamp + 1,
            prev_randao: Hash256::zero(),
            // To save sending proposer preparation data, just set the fee recipient
            // to the fee recipient configured for EE A.
            suggested_fee_recipient: Address::repeat_byte(42),
        };
>>>>>>> ebf2fec5
        let slot = Slot::new(42);
        let head_block_root = Hash256::repeat_byte(100);
        let validator_index = 0;
        self.ee_a
            .execution_layer
            .insert_proposer(slot, head_block_root, validator_index, payload_attributes)
            .await;
        let status = self
            .ee_a
            .execution_layer
            .notify_forkchoice_updated(
                head_block_hash,
                justified_block_hash,
                finalized_block_hash,
                slot,
                head_block_root,
            )
            .await
            .unwrap();
        assert_eq!(status, PayloadStatus::Valid);

        /*
         * Execution Engine B:
         *
         * Provide the second payload, without providing the first.
         */
        let status = self
            .ee_b
            .execution_layer
            .notify_new_payload(&second_payload)
            .await
            .unwrap();
        // TODO: we should remove the `Accepted` status here once Geth fixes it
        assert!(matches!(
            status,
            PayloadStatus::Syncing | PayloadStatus::Accepted
        ));

        /*
         * Execution Engine B:
         *
         * Set the second payload as the head, without providing payload attributes.
         */
        let head_block_hash = second_payload.block_hash();
        let finalized_block_hash = ExecutionBlockHash::zero();
        let slot = Slot::new(42);
        let head_block_root = Hash256::repeat_byte(42);
        let status = self
            .ee_b
            .execution_layer
            .notify_forkchoice_updated(
                head_block_hash,
                justified_block_hash,
                finalized_block_hash,
                slot,
                head_block_root,
            )
            .await
            .unwrap();
        assert_eq!(status, PayloadStatus::Syncing);

        /*
         * Execution Engine B:
         *
         * Provide the first payload to the EE.
         */

        let status = self
            .ee_b
            .execution_layer
            .notify_new_payload(&valid_payload)
            .await
            .unwrap();
        assert_eq!(status, PayloadStatus::Valid);
        check_payload_reconstruction(&self.ee_b, &valid_payload).await;

        /*
         * Execution Engine B:
         *
         * Provide the second payload, now the first has been provided.
         */
        let status = self
            .ee_b
            .execution_layer
            .notify_new_payload(&second_payload)
            .await
            .unwrap();
        assert_eq!(status, PayloadStatus::Valid);
        check_payload_reconstruction(&self.ee_b, &second_payload).await;

        /*
         * Execution Engine B:
         *
         * Set the second payload as the head, without providing payload attributes.
         */
        let head_block_hash = second_payload.block_hash();
        let finalized_block_hash = ExecutionBlockHash::zero();
        let slot = Slot::new(42);
        let head_block_root = Hash256::repeat_byte(42);
        let status = self
            .ee_b
            .execution_layer
            .notify_forkchoice_updated(
                head_block_hash,
                justified_block_hash,
                finalized_block_hash,
                slot,
                head_block_root,
            )
            .await
            .unwrap();
        assert_eq!(status, PayloadStatus::Valid);
    }
}

/// Check that the given payload can be re-constructed by fetching it from the EE.
///
/// Panic if payload reconstruction fails.
async fn check_payload_reconstruction<E: GenericExecutionEngine>(
    ee: &ExecutionPair<E, MainnetEthSpec>,
    payload: &ExecutionPayload<MainnetEthSpec>,
) {
    let reconstructed = ee
        .execution_layer
        // FIXME: handle other forks here?
        .get_payload_by_block_hash(payload.block_hash(), ForkName::Merge)
        .await
        .unwrap()
        .unwrap();
    assert_eq!(reconstructed, *payload);
}

/// Returns the duration since the unix epoch.
pub fn timestamp_now() -> u64 {
    SystemTime::now()
        .duration_since(UNIX_EPOCH)
        .unwrap_or_else(|_| Duration::from_secs(0))
        .as_secs()
}<|MERGE_RESOLUTION|>--- conflicted
+++ resolved
@@ -270,6 +270,8 @@
         };
         let proposer_index = 0;
 
+        // To save sending proposer preparation data, just set the fee recipient
+        // to the fee recipient configured for EE A.
         let prepared = self
             .ee_a
             .execution_layer
@@ -277,18 +279,8 @@
                 Slot::new(1), // Insert proposer for the next slot
                 head_root,
                 proposer_index,
-<<<<<<< HEAD
                 // TODO: think about how to test different forks
-                PayloadAttributes::new(timestamp, prev_randao, Address::zero(), None),
-=======
-                PayloadAttributes {
-                    timestamp,
-                    prev_randao,
-                    // To save sending proposer preparation data, just set the fee recipient
-                    // to the fee recipient configured for EE A.
-                    suggested_fee_recipient: Address::repeat_byte(42),
-                },
->>>>>>> ebf2fec5
+                PayloadAttributes::new(timestamp, prev_randao, Address::repeat_byte(42), None),
             )
             .await;
 
@@ -342,13 +334,9 @@
             )
             .await
             .unwrap()
-<<<<<<< HEAD
             .to_payload()
             .execution_payload();
-=======
-            .execution_payload;
-        assert_eq!(valid_payload.transactions.len(), pending_txs.len());
->>>>>>> ebf2fec5
+        assert_eq!(valid_payload.transactions().len(), pending_txs.len());
 
         /*
          * Execution Engine A:
@@ -413,10 +401,6 @@
             .await
             .unwrap();
         assert_eq!(status, PayloadStatus::Valid);
-<<<<<<< HEAD
-        assert_eq!(valid_payload.transactions().len(), pending_txs.len());
-=======
->>>>>>> ebf2fec5
 
         // Verify that all submitted txs were successful
         for pending_tx in pending_txs {
@@ -506,19 +490,11 @@
          */
         let head_block_hash = valid_payload.block_hash();
         let finalized_block_hash = ExecutionBlockHash::zero();
-<<<<<<< HEAD
         // TODO: think about how to handle different forks
+        // To save sending proposer preparation data, just set the fee recipient
+        // to the fee recipient configured for EE A.
         let payload_attributes =
-            PayloadAttributes::new(timestamp, prev_randao, Address::zero(), None);
-=======
-        let payload_attributes = PayloadAttributes {
-            timestamp: second_payload.timestamp + 1,
-            prev_randao: Hash256::zero(),
-            // To save sending proposer preparation data, just set the fee recipient
-            // to the fee recipient configured for EE A.
-            suggested_fee_recipient: Address::repeat_byte(42),
-        };
->>>>>>> ebf2fec5
+            PayloadAttributes::new(timestamp, prev_randao, Address::repeat_byte(42), None);
         let slot = Slot::new(42);
         let head_block_root = Hash256::repeat_byte(100);
         let validator_index = 0;
