[package]
name = "network"
version = "0.2.0"
authors = ["Sigma Prime <contact@sigmaprime.io>"]
edition = { workspace = true }

[dev-dependencies]
sloggers = { workspace = true }
genesis = { workspace = true }
matches = "0.1.8"
<<<<<<< HEAD
exit-future = "0.2.0"
slog-term = "2.6.0"
slog-async = "2.5.0"
eth2 = {path="../../common/eth2"}

[dependencies]
beacon_chain =  { path = "../beacon_chain" }
store =  { path = "../store" }
lighthouse_network =  { path = "../lighthouse_network" }
types = { path = "../../consensus/types" }
slot_clock = { path = "../../common/slot_clock" }
slog = { version = "2.5.2", features = ["max_level_trace", "nested-values"] }
hex = "0.4.2"
ethereum_ssz = "0.5.0"
ssz_types = "0.5.4"
futures = "0.3.7"
error-chain = "0.12.4"
tokio = { version = "1.14.0", features = ["full"] }
tokio-stream = "0.1.3"
smallvec = "1.6.1"
rand = "0.8.5"
fnv = "1.0.7"
=======
exit-future = { workspace = true }
slog-term = { workspace = true }
slog-async = { workspace = true }

[dependencies]
beacon_chain = { workspace = true }
store = { workspace = true }
lighthouse_network = { workspace = true }
types = { workspace = true }
slot_clock = { workspace = true }
slog = { workspace = true }
hex = { workspace = true }
ethereum_ssz = { workspace = true }
ssz_types = { workspace = true }
futures = { workspace = true }
error-chain = { workspace = true }
tokio = { workspace = true }
tokio-stream = { workspace = true }
smallvec = { workspace = true }
rand = { workspace = true }
fnv = { workspace = true }
>>>>>>> 441fc169
rlp = "0.5.0"
lazy_static = { workspace = true }
lighthouse_metrics = { workspace = true }
logging = { workspace = true }
task_executor = { workspace = true }
igd = "0.12.1"
itertools = { workspace = true }
num_cpus = { workspace = true }
lru_cache = { workspace = true }
if-addrs = "0.6.4"
strum = { workspace = true }
tokio-util = { workspace = true }
derivative = { workspace = true }
delay_map = { workspace = true }
ethereum-types = { workspace = true }
operation_pool = { workspace = true }
execution_layer = { workspace = true }
beacon_processor = { workspace = true }
parking_lot = { workspace = true }
environment = { workspace = true }

[features]
# NOTE: This can be run via cargo build --bin lighthouse --features network/disable-backfill
disable-backfill = []
fork_from_env = ["beacon_chain/fork_from_env"]<|MERGE_RESOLUTION|>--- conflicted
+++ resolved
@@ -8,33 +8,10 @@
 sloggers = { workspace = true }
 genesis = { workspace = true }
 matches = "0.1.8"
-<<<<<<< HEAD
-exit-future = "0.2.0"
-slog-term = "2.6.0"
-slog-async = "2.5.0"
-eth2 = {path="../../common/eth2"}
-
-[dependencies]
-beacon_chain =  { path = "../beacon_chain" }
-store =  { path = "../store" }
-lighthouse_network =  { path = "../lighthouse_network" }
-types = { path = "../../consensus/types" }
-slot_clock = { path = "../../common/slot_clock" }
-slog = { version = "2.5.2", features = ["max_level_trace", "nested-values"] }
-hex = "0.4.2"
-ethereum_ssz = "0.5.0"
-ssz_types = "0.5.4"
-futures = "0.3.7"
-error-chain = "0.12.4"
-tokio = { version = "1.14.0", features = ["full"] }
-tokio-stream = "0.1.3"
-smallvec = "1.6.1"
-rand = "0.8.5"
-fnv = "1.0.7"
-=======
 exit-future = { workspace = true }
 slog-term = { workspace = true }
 slog-async = { workspace = true }
+eth2 = { workspace = true }
 
 [dependencies]
 beacon_chain = { workspace = true }
@@ -53,7 +30,6 @@
 smallvec = { workspace = true }
 rand = { workspace = true }
 fnv = { workspace = true }
->>>>>>> 441fc169
 rlp = "0.5.0"
 lazy_static = { workspace = true }
 lighthouse_metrics = { workspace = true }
