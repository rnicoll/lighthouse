--- conflicted
+++ resolved
@@ -1839,16 +1839,7 @@
         self.set_current_slot(slot);
         let block_hash: SignedBeaconBlockHash = self
             .chain
-<<<<<<< HEAD
-            .process_block(block_root, block.into(), NotifyExecutionLayer::Yes)
-=======
-            .process_block(
-                block_root,
-                Arc::new(block),
-                NotifyExecutionLayer::Yes,
-                || Ok(()),
-            )
->>>>>>> 246d52d2
+            .process_block(block_root, block.into(), NotifyExecutionLayer::Yes,|| Ok(()),)
             .await?
             .try_into()
             .unwrap();
