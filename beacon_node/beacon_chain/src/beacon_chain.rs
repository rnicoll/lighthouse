--- conflicted
+++ resolved
@@ -1,10 +1,7 @@
-<<<<<<< HEAD
 use crate::block_verification::{
     check_block_relevancy, get_block_root, signature_verify_chain_segment, BlockError,
     FullyVerifiedBlock, GossipVerifiedBlock, IntoFullyVerifiedBlock,
 };
-=======
->>>>>>> 869b0621
 use crate::errors::{BeaconChainError as Error, BlockProductionError};
 use crate::eth1_chain::{Eth1Chain, Eth1ChainBackend};
 use crate::events::{EventHandler, EventKind};
@@ -27,12 +24,7 @@
 };
 use state_processing::{
     common::get_indexed_attestation, per_block_processing, per_slot_processing,
-<<<<<<< HEAD
     signature_sets::indexed_attestation_signature_set_from_pubkeys, BlockSignatureStrategy,
-=======
-    signature_sets::indexed_attestation_signature_set_from_pubkeys, BlockProcessingError,
-    BlockSignatureStrategy, BlockSignatureVerifier,
->>>>>>> 869b0621
 };
 use std::borrow::Cow;
 use std::cmp::Ordering;
@@ -56,11 +48,7 @@
 
 /// The time-out before failure during an operation to take a read/write RwLock on the block
 /// processing cache.
-<<<<<<< HEAD
 pub const BLOCK_PROCESSING_CACHE_LOCK_TIMEOUT: Duration = Duration::from_secs(1);
-=======
-const BLOCK_PROCESSING_CACHE_LOCK_TIMEOUT: Duration = Duration::from_secs(1);
->>>>>>> 869b0621
 /// The time-out before failure during an operation to take a read/write RwLock on the
 /// attestation cache.
 const ATTESTATION_CACHE_LOCK_TIMEOUT: Duration = Duration::from_secs(1);
@@ -75,7 +63,6 @@
 pub const FORK_CHOICE_DB_KEY: [u8; 32] = [0; 32];
 
 #[derive(Debug, PartialEq)]
-<<<<<<< HEAD
 pub enum AttestationType {
     /// An attestation with a single-signature that has been published in accordance with the naive
     /// aggregation strategy.
@@ -90,42 +77,6 @@
     ///
     /// These attestations must have come from the `beacon_aggregate_and_proof` gossip subnet.
     Aggregated,
-=======
-pub enum BlockProcessingOutcome {
-    /// Block was valid and imported into the block graph.
-    Processed {
-        block_root: Hash256,
-    },
-    InvalidSignature,
-    /// The parent block was unknown.
-    ParentUnknown {
-        parent: Hash256,
-        reference_location: &'static str,
-    },
-    /// The block slot is greater than the present slot.
-    FutureSlot {
-        present_slot: Slot,
-        block_slot: Slot,
-    },
-    /// The block state_root does not match the generated state.
-    StateRootMismatch {
-        block: Hash256,
-        local: Hash256,
-    },
-    /// The block was a genesis block, these blocks cannot be re-imported.
-    GenesisBlock,
-    /// The slot is finalized, no need to import.
-    WouldRevertFinalizedSlot {
-        block_slot: Slot,
-        finalized_slot: Slot,
-    },
-    /// Block is already known, no need to re-import.
-    BlockIsAlreadyKnown,
-    /// The block slot exceeds the MAXIMUM_BLOCK_SLOT_NUMBER.
-    BlockSlotLimitReached,
-    /// The block could not be applied to the state, it is invalid.
-    PerBlockProcessingError(BlockProcessingError),
->>>>>>> 869b0621
 }
 
 /// The accepted clock drift for nodes gossiping blocks and attestations (spec v0.11.0). See:
@@ -227,6 +178,8 @@
     pub(crate) canonical_head: TimeoutRwLock<BeaconSnapshot<T::EthSpec>>,
     /// The root of the genesis block.
     pub genesis_block_root: Hash256,
+    /// The root of the list of genesis validators, used during syncing.
+    pub genesis_validators_root: Hash256,
     /// A state-machine that is updated with information from the network and chooses a canonical
     /// head block.
     pub fork_choice: ForkChoice<T>,
@@ -235,11 +188,7 @@
     /// Used to track the heads of the beacon chain.
     pub(crate) head_tracker: HeadTracker,
     /// A cache dedicated to block processing.
-<<<<<<< HEAD
     pub(crate) snapshot_cache: TimeoutRwLock<SnapshotCache<T::EthSpec>>,
-=======
-    pub(crate) block_processing_cache: TimeoutRwLock<SnapshotCache<T::EthSpec>>,
->>>>>>> 869b0621
     /// Caches the shuffling for a given epoch and state root.
     pub(crate) shuffling_cache: TimeoutRwLock<ShufflingCache>,
     /// Caches a map of `validator_index -> validator_pubkey`.
@@ -1141,11 +1090,7 @@
             .try_read_for(VALIDATOR_PUBKEY_CACHE_LOCK_TIMEOUT)
             .ok_or_else(|| Error::ValidatorPubkeyCacheLockTimeout)?;
 
-<<<<<<< HEAD
-        let fork = self
-=======
         let (fork, genesis_validators_root) = self
->>>>>>> 869b0621
             .canonical_head
             .try_read_for(HEAD_LOCK_TIMEOUT)
             .ok_or_else(|| Error::CanonicalHeadLockTimeout)
@@ -1202,7 +1147,6 @@
             // subnet without a validator responsible for aggregating it, we don't store it in the
             // op pool.
             if self.eth1_chain.is_some() {
-<<<<<<< HEAD
                 match attestation_type {
                     AttestationType::Unaggregated { should_store } if should_store => {
                         match self.naive_aggregation_pool.insert(&attestation) {
@@ -1243,10 +1187,12 @@
                         let index = attestation.data.index;
                         let slot = attestation.data.slot;
 
-                        match self
-                            .op_pool
-                            .insert_attestation(attestation, &fork, &self.spec)
-                        {
+                        match self.op_pool.insert_attestation(
+                            attestation,
+                            &fork,
+                            genesis_validators_root,
+                            &self.spec,
+                        ) {
                             Ok(_) => {}
                             Err(e) => {
                                 error!(
@@ -1264,15 +1210,6 @@
 
             // Update the metrics.
             metrics::inc_counter(&metrics::ATTESTATION_PROCESSING_SUCCESSES);
-=======
-                self.op_pool.insert_attestation(
-                    attestation,
-                    &fork,
-                    genesis_validators_root,
-                    &self.spec,
-                )?;
-            };
->>>>>>> 869b0621
 
             Ok(AttestationProcessingOutcome::Processed)
         } else {
@@ -1448,53 +1385,11 @@
             // Verify the signature of the blocks, returning early if the signature is invalid.
             let signature_verified_blocks = signature_verify_chain_segment(blocks, self)?;
 
-<<<<<<< HEAD
             // Import the blocks into the chain.
             for signature_verified_block in signature_verified_blocks {
                 roots.push(self.process_block(signature_verified_block)?);
             }
         }
-=======
-        // Records the time taken to load the block and state from the database during block
-        // processing.
-        let db_read_timer = metrics::start_timer(&metrics::BLOCK_PROCESSING_DB_READ);
-
-        let cached_snapshot = self
-            .block_processing_cache
-            .try_write_for(BLOCK_PROCESSING_CACHE_LOCK_TIMEOUT)
-            .and_then(|mut block_processing_cache| {
-                block_processing_cache.try_remove(block.parent_root)
-            });
-
-        let (parent_block, parent_state) = if let Some(snapshot) = cached_snapshot {
-            (snapshot.beacon_block, snapshot.beacon_state)
-        } else {
-            // Load the blocks parent block from the database, returning invalid if that block is not
-            // found.
-            let parent_block = match self.get_block(&block.parent_root)? {
-                Some(block) => block,
-                None => {
-                    return Ok(BlockProcessingOutcome::ParentUnknown {
-                        parent: block.parent_root,
-                        reference_location: "database",
-                    });
-                }
-            };
-
-            // Load the parent blocks state from the database, returning an error if it is not found.
-            // It is an error because if we know the parent block we should also know the parent state.
-            let parent_state_root = parent_block.state_root();
-            let parent_state = self
-                .get_state(&parent_state_root, Some(parent_block.slot()))?
-                .ok_or_else(|| {
-                    Error::DBInconsistent(format!("Missing state {:?}", parent_state_root))
-                })?;
-
-            (parent_block, parent_state)
-        };
-
-        metrics::stop_timer(db_read_timer);
->>>>>>> 869b0621
 
         Ok(roots)
     }
@@ -1577,62 +1472,12 @@
                     "error" => format!("{:?}", e),
                 );
 
-<<<<<<< HEAD
                 let _ = self.event_handler.register(EventKind::BeaconBlockRejected {
                     reason: format!("Internal error: {:?}", e),
                     block: Box::new(block),
                 });
 
                 Err(BlockError::BeaconChainError(e))
-=======
-        let signature_timer = metrics::start_timer(&metrics::BLOCK_PROCESSING_SIGNATURE);
-
-        let signature_verification_result = {
-            let validator_pubkey_cache = self
-                .validator_pubkey_cache
-                .try_write_for(VALIDATOR_PUBKEY_CACHE_LOCK_TIMEOUT)
-                .ok_or_else(|| Error::ValidatorPubkeyCacheLockTimeout)?;
-
-            BlockSignatureVerifier::verify_entire_block(
-                &state,
-                |validator_index| {
-                    // Disallow access to any validator pubkeys that are not in the current beacon
-                    // state.
-                    if validator_index < state.validators.len() {
-                        validator_pubkey_cache
-                            .get(validator_index)
-                            .map(|pk| Cow::Borrowed(pk.as_point()))
-                    } else {
-                        None
-                    }
-                },
-                &signed_block,
-                Some(block_root),
-                &self.spec,
-            )
-        };
-
-        if signature_verification_result.is_err() {
-            return Ok(BlockProcessingOutcome::InvalidSignature);
-        }
-
-        metrics::stop_timer(signature_timer);
-
-        let core_timer = metrics::start_timer(&metrics::BLOCK_PROCESSING_CORE);
-
-        // Apply the received block to its parent state (which has been transitioned into this
-        // slot).
-        match per_block_processing(
-            &mut state,
-            &signed_block,
-            Some(block_root),
-            // Signatures were verified earlier in this function.
-            BlockSignatureStrategy::NoVerification,
-            &self.spec,
-        ) {
-            Err(BlockProcessingError::BeaconStateError(e)) => {
-                return Err(Error::BeaconStateError(e))
->>>>>>> 869b0621
             }
             // The block failed verification.
             Err(other) => {
@@ -1744,7 +1589,6 @@
         // solution would be to use a database transaction (once our choice of database and API
         // settles down).
         // See: https://github.com/sigp/lighthouse/issues/692
-<<<<<<< HEAD
         self.store.put_state(&block.state_root, &state)?;
         self.store.put_block(&block_root, signed_block.clone())?;
 
@@ -1756,30 +1600,13 @@
                     beacon_state_root: signed_block.state_root(),
                     beacon_block: signed_block,
                     beacon_block_root: block_root,
-=======
-        self.store.put_state(&state_root, &state)?;
-        self.store.put_block(&block_root, signed_block.clone())?;
-
-        self.block_processing_cache
-            .try_write_for(BLOCK_PROCESSING_CACHE_LOCK_TIMEOUT)
-            .map(|mut block_processing_cache| {
-                block_processing_cache.insert(BeaconSnapshot {
-                    beacon_block: signed_block,
-                    beacon_block_root: block_root,
-                    beacon_state: state,
-                    beacon_state_root: state_root,
->>>>>>> 869b0621
                 });
             })
             .unwrap_or_else(|| {
                 error!(
                     self.log,
                     "Failed to obtain cache write lock";
-<<<<<<< HEAD
                     "lock" => "snapshot_cache",
-=======
-                    "lock" => "block_processing_cache",
->>>>>>> 869b0621
                     "task" => "process block"
                 );
             });
@@ -1941,15 +1768,9 @@
         // Try and obtain the snapshot for `beacon_block_root` from the snapshot cache, falling
         // back to a database read if that fails.
         let new_head = self
-<<<<<<< HEAD
             .snapshot_cache
             .try_read_for(BLOCK_PROCESSING_CACHE_LOCK_TIMEOUT)
             .and_then(|snapshot_cache| snapshot_cache.get_cloned(beacon_block_root))
-=======
-            .block_processing_cache
-            .try_read_for(BLOCK_PROCESSING_CACHE_LOCK_TIMEOUT)
-            .and_then(|block_processing_cache| block_processing_cache.get_cloned(beacon_block_root))
->>>>>>> 869b0621
             .map::<Result<_, Error>, _>(|snapshot| Ok(snapshot))
             .unwrap_or_else(|| {
                 let beacon_block = self
@@ -1977,7 +1798,6 @@
                     .map_err(Into::into)
                     .map(|()| snapshot)
             })?;
-<<<<<<< HEAD
 
         // Attempt to detect if the new head is not on the same chain as the previous block
         // (i.e., a re-org).
@@ -2053,93 +1873,12 @@
             .try_write_for(BLOCK_PROCESSING_CACHE_LOCK_TIMEOUT)
             .map(|mut snapshot_cache| {
                 snapshot_cache.update_head(beacon_block_root);
-=======
-
-        // Attempt to detect if the new head is not on the same chain as the previous block
-        // (i.e., a re-org).
-        //
-        // Note: this will declare a re-org if we skip `SLOTS_PER_HISTORICAL_ROOT` blocks
-        // between calls to fork choice without swapping between chains. This seems like an
-        // extreme-enough scenario that a warning is fine.
-        let is_reorg = current_head.block_root
-            != new_head
-                .beacon_state
-                .get_block_root(current_head.slot)
-                .map(|root| *root)
-                .unwrap_or_else(|_| Hash256::random());
-
-        if is_reorg {
-            metrics::inc_counter(&metrics::FORK_CHOICE_REORG_COUNT);
-            warn!(
-                self.log,
-                "Beacon chain re-org";
-                "previous_head" => format!("{}", current_head.block_root),
-                "previous_slot" => current_head.slot,
-                "new_head_parent" => format!("{}", new_head.beacon_block.parent_root()),
-                "new_head" => format!("{}", beacon_block_root),
-                "new_slot" => new_head.beacon_block.slot()
-            );
-        } else {
-            debug!(
-                self.log,
-                "Head beacon block";
-                "justified_root" => format!("{}", new_head.beacon_state.current_justified_checkpoint.root),
-                "justified_epoch" => new_head.beacon_state.current_justified_checkpoint.epoch,
-                "finalized_root" => format!("{}", new_head.beacon_state.finalized_checkpoint.root),
-                "finalized_epoch" => new_head.beacon_state.finalized_checkpoint.epoch,
-                "root" => format!("{}", beacon_block_root),
-                "slot" => new_head.beacon_block.slot(),
-            );
-        };
-
-        let old_finalized_epoch = current_head.finalized_checkpoint.epoch;
-        let new_finalized_epoch = new_head.beacon_state.finalized_checkpoint.epoch;
-        let finalized_root = new_head.beacon_state.finalized_checkpoint.root;
-
-        // It is an error to try to update to a head with a lesser finalized epoch.
-        if new_finalized_epoch < old_finalized_epoch {
-            return Err(Error::RevertedFinalizedEpoch {
-                previous_epoch: old_finalized_epoch,
-                new_epoch: new_finalized_epoch,
-            });
-        }
-
-        if current_head.slot.epoch(T::EthSpec::slots_per_epoch())
-            < new_head
-                .beacon_state
-                .slot
-                .epoch(T::EthSpec::slots_per_epoch())
-            || is_reorg
-        {
-            self.persist_head_and_fork_choice()?;
-        }
-
-        let update_head_timer = metrics::start_timer(&metrics::UPDATE_HEAD_TIMES);
-
-        // Update the snapshot that stores the head of the chain at the time it received the
-        // block.
-        *self
-            .canonical_head
-            .try_write_for(HEAD_LOCK_TIMEOUT)
-            .ok_or_else(|| Error::CanonicalHeadLockTimeout)? = new_head;
-
-        metrics::stop_timer(update_head_timer);
-
-        self.block_processing_cache
-            .try_write_for(BLOCK_PROCESSING_CACHE_LOCK_TIMEOUT)
-            .map(|mut block_processing_cache| {
-                block_processing_cache.update_head(beacon_block_root);
->>>>>>> 869b0621
             })
             .unwrap_or_else(|| {
                 error!(
                     self.log,
                     "Failed to obtain cache write lock";
-<<<<<<< HEAD
                     "lock" => "snapshot_cache",
-=======
-                    "lock" => "block_processing_cache",
->>>>>>> 869b0621
                     "task" => "update head"
                 );
             });
@@ -2155,7 +1894,6 @@
         });
 
         Ok(())
-<<<<<<< HEAD
     }
 
     /// Called by the timer on every slot.
@@ -2166,8 +1904,6 @@
         if let Some(slot) = self.slot_clock.now() {
             self.naive_aggregation_pool.prune(slot);
         }
-=======
->>>>>>> 869b0621
     }
 
     /// Called after `self` has had a new block finalized.
@@ -2194,27 +1930,16 @@
         } else {
             self.fork_choice.prune()?;
 
-<<<<<<< HEAD
             self.snapshot_cache
                 .try_write_for(BLOCK_PROCESSING_CACHE_LOCK_TIMEOUT)
                 .map(|mut snapshot_cache| {
                     snapshot_cache.prune(new_finalized_epoch);
-=======
-            self.block_processing_cache
-                .try_write_for(BLOCK_PROCESSING_CACHE_LOCK_TIMEOUT)
-                .map(|mut block_processing_cache| {
-                    block_processing_cache.prune(new_finalized_epoch);
->>>>>>> 869b0621
                 })
                 .unwrap_or_else(|| {
                     error!(
                         self.log,
                         "Failed to obtain cache write lock";
-<<<<<<< HEAD
                         "lock" => "snapshot_cache",
-=======
-                        "lock" => "block_processing_cache",
->>>>>>> 869b0621
                         "task" => "prune"
                     );
                 });
@@ -2304,7 +2029,8 @@
         // If we are unable to read the slot clock we assume that it is prior to genesis and
         // therefore use the genesis slot.
         let slot = self.slot().unwrap_or_else(|_| self.spec.genesis_slot);
-        self.spec.enr_fork_id(slot)
+
+        self.spec.enr_fork_id(slot, self.genesis_validators_root)
     }
 
     /// Calculates the `Duration` to the next fork, if one exists.
