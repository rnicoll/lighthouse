--- conflicted
+++ resolved
@@ -10,11 +10,8 @@
 mod block_id;
 mod block_packing_efficiency;
 mod block_rewards;
-<<<<<<< HEAD
 mod build_block_contents;
-=======
 mod builder_states;
->>>>>>> fa6003bb
 mod database;
 mod metrics;
 mod proposer_duties;
