--- conflicted
+++ resolved
@@ -253,11 +253,8 @@
         add(ProposerSlashing);
         add(AttesterSlashing);
         add(SignedContributionAndProof);
-<<<<<<< HEAD
+        add(BlsToExecutionChange);
         add(BeaconBlocksAndBlobsSidecar);
-=======
-        add(BlsToExecutionChange);
->>>>>>> 788b3379
         for id in 0..attestation_subnet_count {
             add(Attestation(SubnetId::new(id)));
         }
