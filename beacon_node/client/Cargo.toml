--- conflicted
+++ resolved
@@ -19,18 +19,11 @@
 serde = "1.0.93"
 serde_derive = "1.0"
 error-chain = "0.12.0"
-<<<<<<< HEAD
-slog = { version = "^2.2.3" , features = ["max_level_trace", "release_max_level_trace"] }
-slog-term = "^2.4.0"
-slog-async = "^2.3.0"
-ssz = { path = "../../eth2/utils/ssz" }
-=======
 eth2_ssz = { path = "../../eth2/utils/ssz" }
 slog = { version = "^2.2.3" , features = ["max_level_trace"] }
 slog-async = "^2.3.0"
 slog-json = "^2.3"
 slog-term = "^2.4.0"
->>>>>>> bbde06eb
 tokio = "0.1.15"
 clap = "2.32.0"
 dirs = "1.0.3"
