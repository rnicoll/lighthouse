[package]
name = "deposit_contract"
version = "0.2.0"
authors = ["Paul Hauner <paul@paulhauner.com>"]
edition = { workspace = true }

build = "build.rs"

[build-dependencies]
reqwest = { workspace = true }
serde_json = { workspace = true }
sha2 = { workspace = true }
hex = { workspace = true }

[dependencies]
<<<<<<< HEAD
types = { path = "../../consensus/types"}
ethereum_ssz = "0.5.0"
tree_hash = "0.5.2"
=======
types = { workspace = true }
ethereum_ssz = { workspace = true }
tree_hash = { workspace = true }
>>>>>>> 441fc169
ethabi = "16.0.0"<|MERGE_RESOLUTION|>--- conflicted
+++ resolved
@@ -13,13 +13,7 @@
 hex = { workspace = true }
 
 [dependencies]
-<<<<<<< HEAD
-types = { path = "../../consensus/types"}
-ethereum_ssz = "0.5.0"
-tree_hash = "0.5.2"
-=======
 types = { workspace = true }
 ethereum_ssz = { workspace = true }
 tree_hash = { workspace = true }
->>>>>>> 441fc169
 ethabi = "16.0.0"