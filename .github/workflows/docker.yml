name: docker

on:
    push:
        branches:
            - unstable
            - stable
            - capella
            - eip4844
        tags:
            - v*

env:
    DOCKER_PASSWORD: ${{ secrets.DOCKER_PASSWORD }}
    DOCKER_USERNAME: ${{ secrets.DOCKER_USERNAME }}
    IMAGE_NAME: ${{ github.repository_owner}}/lighthouse
    LCLI_IMAGE_NAME: ${{ github.repository_owner }}/lcli

jobs:
    # Extract the VERSION which is either `latest` or `vX.Y.Z`, and the VERSION_SUFFIX
    # which is either empty or `-unstable`.
    #
    # It would be nice if the arch didn't get spliced into the version between `latest` and
    # `unstable`, but for now we keep the two parts of the version separate for backwards
    # compatibility.
    extract-version:
        runs-on: ubuntu-22.04
        steps:
            - name: Extract version (if stable)
              if: github.event.ref == 'refs/heads/stable'
              run: |
                    echo "VERSION=latest" >> $GITHUB_ENV
                    echo "VERSION_SUFFIX=" >> $GITHUB_ENV
            - name: Extract version (if unstable)
              if: github.event.ref == 'refs/heads/unstable'
              run: |
                    echo "VERSION=latest" >> $GITHUB_ENV
                    echo "VERSION_SUFFIX=-unstable" >> $GITHUB_ENV
            - name: Extract version (if capella)
              if: github.event.ref == 'refs/heads/capella'
              run: |
                    echo "VERSION=capella" >> $GITHUB_ENV
                    echo "VERSION_SUFFIX=" >> $GITHUB_ENV
                    echo "CROSS_FEATURES=withdrawals-processing" >> $GITHUB_ENV
            - name: Extract version (if eip4844)
              if: github.event.ref == 'refs/heads/eip4844'
              run: |
                    echo "VERSION=eip4844" >> $GITHUB_ENV
                    echo "VERSION_SUFFIX=" >> $GITHUB_ENV
            - name: Extract version (if tagged release)
              if: startsWith(github.event.ref, 'refs/tags')
              run: |
                    echo "VERSION=$(echo ${GITHUB_REF#refs/tags/})" >> $GITHUB_ENV
                    echo "VERSION_SUFFIX=" >> $GITHUB_ENV
        outputs:
            VERSION: ${{ env.VERSION }}
            VERSION_SUFFIX: ${{ env.VERSION_SUFFIX }}
            CROSS_FEATURES: ${{ env.CROSS_FEATURES }}
    build-docker-single-arch:
        name: build-docker-${{ matrix.binary }}
        runs-on: ubuntu-22.04
        strategy:
            matrix:
                binary: [aarch64,
                         aarch64-portable,
                         x86_64,
                         x86_64-portable]
                include:
                    - profile: maxperf

        needs: [extract-version]
        env:
            # We need to enable experimental docker features in order to use `docker buildx`
            DOCKER_CLI_EXPERIMENTAL: enabled
            VERSION: ${{ needs.extract-version.outputs.VERSION }}
            VERSION_SUFFIX: ${{ needs.extract-version.outputs.VERSION_SUFFIX }}
<<<<<<< HEAD
            CROSS_FEATURES: ${{ needs.extract-version.outputs.CROSS_FEATURES }}
=======
            CROSS_FEATURES: null
>>>>>>> d0368b04
        steps:
            - uses: actions/checkout@v3
            - name: Update Rust
              run: rustup update stable
            - name: Dockerhub login
              run: |
                  echo "${DOCKER_PASSWORD}" | docker login --username ${DOCKER_USERNAME} --password-stdin
            - name: Cross build Lighthouse binary
              run: |
                  cargo install cross
                  env CROSS_PROFILE=${{ matrix.profile }} make build-${{ matrix.binary }}
            - name: Move cross-built binary into Docker scope (if ARM)
              if: startsWith(matrix.binary, 'aarch64')
              run: |
                  mkdir ./bin;
                  mv ./target/aarch64-unknown-linux-gnu/${{ matrix.profile }}/lighthouse ./bin;
            - name: Move cross-built binary into Docker scope (if x86_64)
              if: startsWith(matrix.binary, 'x86_64')
              run: |
                  mkdir ./bin;
                  mv ./target/x86_64-unknown-linux-gnu/${{ matrix.profile }}/lighthouse ./bin;
            - name: Map aarch64 to arm64 short arch
              if: startsWith(matrix.binary, 'aarch64')
              run: echo "SHORT_ARCH=arm64" >> $GITHUB_ENV
            - name: Map x86_64 to amd64 short arch
              if: startsWith(matrix.binary, 'x86_64')
              run: echo "SHORT_ARCH=amd64" >> $GITHUB_ENV;
            - name: Set modernity suffix
              if: endsWith(matrix.binary, '-portable') != true
              run: echo "MODERNITY_SUFFIX=-modern" >> $GITHUB_ENV;
            # Install dependencies for emulation. Have to create a new builder to pick up emulation support.
            - name: Build Dockerfile and push
              run: |
                  docker run --privileged --rm tonistiigi/binfmt --install ${SHORT_ARCH}
                  docker buildx create --use --name cross-builder
                  docker buildx build \
                      --platform=linux/${SHORT_ARCH} \
                      --file ./Dockerfile.cross . \
                      --tag ${IMAGE_NAME}:${VERSION}-${SHORT_ARCH}${VERSION_SUFFIX}${MODERNITY_SUFFIX} \
                      --push
    build-docker-multiarch:
        name: build-docker-multiarch${{ matrix.modernity }}
        runs-on: ubuntu-22.04
        needs: [build-docker-single-arch, extract-version]
        strategy:
            matrix:
                modernity: ["", "-modern"]
        env:
            # We need to enable experimental docker features in order to use `docker manifest`
            DOCKER_CLI_EXPERIMENTAL: enabled
            VERSION: ${{ needs.extract-version.outputs.VERSION }}
            VERSION_SUFFIX: ${{ needs.extract-version.outputs.VERSION_SUFFIX }}
        steps:
            - name: Dockerhub login
              run: |
                  echo "${DOCKER_PASSWORD}" | docker login --username ${DOCKER_USERNAME} --password-stdin
            - name: Create and push multiarch manifest
              run: |
                  docker manifest create ${IMAGE_NAME}:${VERSION}${VERSION_SUFFIX}${{ matrix.modernity }} \
                      --amend ${IMAGE_NAME}:${VERSION}-arm64${VERSION_SUFFIX}${{ matrix.modernity }} \
                      --amend ${IMAGE_NAME}:${VERSION}-amd64${VERSION_SUFFIX}${{ matrix.modernity }};
                  docker manifest push ${IMAGE_NAME}:${VERSION}${VERSION_SUFFIX}${{ matrix.modernity }}
    build-docker-lcli:
        runs-on: ubuntu-22.04
        needs: [extract-version]
        env:
            VERSION: ${{ needs.extract-version.outputs.VERSION }}
            VERSION_SUFFIX: ${{ needs.extract-version.outputs.VERSION_SUFFIX }}
        steps:
            - uses: actions/checkout@v3
            - name: Dockerhub login
              run: |
                  echo "${DOCKER_PASSWORD}" | docker login --username ${DOCKER_USERNAME} --password-stdin
            - name: Build lcli dockerfile (with push)
              run: |
                  docker build \
                      --build-arg PORTABLE=true \
                      --tag ${LCLI_IMAGE_NAME}:${VERSION}${VERSION_SUFFIX} \
                      --file ./lcli/Dockerfile .
                  docker push ${LCLI_IMAGE_NAME}:${VERSION}${VERSION_SUFFIX}<|MERGE_RESOLUTION|>--- conflicted
+++ resolved
@@ -55,7 +55,6 @@
         outputs:
             VERSION: ${{ env.VERSION }}
             VERSION_SUFFIX: ${{ env.VERSION_SUFFIX }}
-            CROSS_FEATURES: ${{ env.CROSS_FEATURES }}
     build-docker-single-arch:
         name: build-docker-${{ matrix.binary }}
         runs-on: ubuntu-22.04
@@ -74,11 +73,7 @@
             DOCKER_CLI_EXPERIMENTAL: enabled
             VERSION: ${{ needs.extract-version.outputs.VERSION }}
             VERSION_SUFFIX: ${{ needs.extract-version.outputs.VERSION_SUFFIX }}
-<<<<<<< HEAD
-            CROSS_FEATURES: ${{ needs.extract-version.outputs.CROSS_FEATURES }}
-=======
             CROSS_FEATURES: null
->>>>>>> d0368b04
         steps:
             - uses: actions/checkout@v3
             - name: Update Rust
