--- conflicted
+++ resolved
@@ -9,18 +9,11 @@
 harness = false
 
 [dependencies]
-<<<<<<< HEAD
-merkle_proof = { path = "../../consensus/merkle_proof" }
-bls = { path = "../../crypto/bls", features = ["arbitrary"] }
-kzg = { path = "../../crypto/kzg" }
-compare_fields = { path = "../../common/compare_fields" }
-compare_fields_derive = { path = "../../common/compare_fields_derive" }
-=======
 merkle_proof = { workspace = true }
 bls = { workspace = true, features = ["arbitrary"] }
+kzg = { workspace = true }
 compare_fields = { workspace = true }
 compare_fields_derive = { workspace = true }
->>>>>>> 441fc169
 eth2_interop_keypairs = { path = "../../common/eth2_interop_keypairs" }
 ethereum-types = { workspace = true, features = ["arbitrary"] }
 ethereum_hashing = { workspace = true }
@@ -32,36 +25,6 @@
 safe_arith = { workspace = true }
 serde = { workspace = true, features = ["rc"] }
 serde_derive = "1.0.116"
-<<<<<<< HEAD
-slog = "2.5.2"
-ethereum_ssz = { version = "0.5.0", features = ["arbitrary"] }
-ethereum_ssz_derive = "0.5.3"
-ssz_types = { version = "0.5.4", features = ["arbitrary"] }
-swap_or_not_shuffle = { path = "../swap_or_not_shuffle", features = ["arbitrary"] }
-test_random_derive = { path = "../../common/test_random_derive" }
-tree_hash = { version = "0.5.2", features = ["arbitrary"] }
-tree_hash_derive = "0.5.0"
-rand_xorshift = "0.3.0"
-cached_tree_hash = { path = "../cached_tree_hash" }
-serde_yaml = "0.8.13"
-tempfile = "3.1.0"
-derivative = "2.1.1"
-# The arbitrary dependency is enabled by default since Capella to avoid complexity introduced by
-# `AbstractExecPayload`
-arbitrary = { version = "1.0", features = ["derive"] }
-ethereum_serde_utils = "0.5.0"
-rusqlite = { version = "0.28.0", features = ["bundled"], optional = true }
-regex = "1.5.5"
-lazy_static = "1.4.0"
-parking_lot = "0.12.0"
-itertools = "0.10.0"
-superstruct = "0.6.0"
-metastruct = "0.1.0"
-serde_json = "1.0.74"
-smallvec = "1.8.0"
-maplit = "1.0.2"
-strum = { version = "0.24.0", features = ["derive"] }
-=======
 slog = { workspace = true }
 ethereum_ssz = { workspace = true, features = ["arbitrary"] }
 ethereum_ssz_derive = { workspace = true }
@@ -88,10 +51,8 @@
 metastruct = "0.1.0"
 serde_json = { workspace = true }
 smallvec = { workspace = true }
-serde_with = "1.13.0"
 maplit = { workspace = true }
 strum = { workspace = true }
->>>>>>> 441fc169
 
 [dev-dependencies]
 criterion = { workspace = true }
